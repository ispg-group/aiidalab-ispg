[aiidalab]
title = ISPG Apps
description = AiiDALab applications from the ISPG crew
categories =
    quantum chemistry
    UV/VIS spectroscopy
    atmospheric chemistry

[metadata]
name = aiidalab-ispg
version = attr: aiidalab_ispg.__version__
author = Daniel Hollas
author_email = daniel.hollas@bristol.ac.uk
description = ISPG applications in AiiDALab
long_description = file: README.md
long_description_content_type = text/markdown
url = https://github.com/danielhollas/aiidalab-ispg
project_urls =
    Logo = https://insilicophotochem.files.wordpress.com/2020/01/squirrel-logo.png
    Documentation = https://github.com/danielhollas/aiidalab-ispg/#readme
    Bug Tracker = https://github.com/danielhollas/aiidalab-ispg/issues
classifiers =
    License :: OSI Approved :: MIT License
    Operating System :: OS Independent
    Programming Language :: Python :: 3
    Development Status :: 3 - Alpha

[options]
packages = find:
python_requires = >=3.8
# xtb-python is published only via conda-forge so cannot be specified here :-(
#
# The absolute path to aiidalab_atmospec_workchain is a hack for now,
# at the end we will probably have to do the same thing as aiidalab-qe
# and publish a separate package to PyPi.
install_requires =
<<<<<<< HEAD
    rdkit
    aiidalab-widgets-base >=2.0
    aiida-orca @ git+https://github.com/danielhollas/aiida-orca.git@atmospec
    aiidalab_atmospec_workchain @ file:///home/jovyan/apps/aiidalab-ispg/workflows/
=======
    aiidalab-widgets-base >=1.4.0,<2.0
    aiida-orca @ git+https://github.com/danielhollas/aiida-orca.git@atmospec-0.1
    aiidalab_atmospec_workchain @ file:///home/aiida/apps/aiidalab-ispg/workflows/
>>>>>>> 8dda7097

[options.extras_require]
dev =
    pre-commit>=2.10.1

[flake8]
ignore =
    E501  # Line length handled by black.
    W503  # Line break before binary operator, preferred formatting for black.
    E203  # Whitespace before ':', preferred formatting for black.<|MERGE_RESOLUTION|>--- conflicted
+++ resolved
@@ -34,16 +34,10 @@
 # at the end we will probably have to do the same thing as aiidalab-qe
 # and publish a separate package to PyPi.
 install_requires =
-<<<<<<< HEAD
     rdkit
     aiidalab-widgets-base >=2.0
     aiida-orca @ git+https://github.com/danielhollas/aiida-orca.git@atmospec
     aiidalab_atmospec_workchain @ file:///home/jovyan/apps/aiidalab-ispg/workflows/
-=======
-    aiidalab-widgets-base >=1.4.0,<2.0
-    aiida-orca @ git+https://github.com/danielhollas/aiida-orca.git@atmospec-0.1
-    aiidalab_atmospec_workchain @ file:///home/aiida/apps/aiidalab-ispg/workflows/
->>>>>>> 8dda7097
 
 [options.extras_require]
 dev =
