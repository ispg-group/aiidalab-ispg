[aiidalab]
title = ISPG Apps
description = AiiDALab applications from the ISPG crew
categories = quantum

[metadata]
name = aiidalab-ispg
version = attr: aiidalab_ispg.__version__
author = Daniel Hollas
author_email = daniel.hollas@bristol.ac.uk
description = ISPG applications in AiiDALab
long_description = file: README.md
long_description_content_type = text/markdown
url = https://github.com/danielhollas/aiidalab-ispg
project_urls =
    Logo = https://insilicophotochem.files.wordpress.com/2020/01/squirrel-logo.png
    Documentation = https://github.com/danielhollas/aiidalab-ispg/#readme
    Bug Tracker = https://github.com/danielhollas/aiidalab-ispg/issues
classifiers =
    License :: OSI Approved :: MIT License
    Operating System :: OS Independent
    Programming Language :: Python :: 3
    Development Status :: 3 - Alpha

[options]
packages = find:
python_requires = >=3.8
# xtb-python is published only via conda-forge so cannot be specified here :-(
#
# The absolute path to aiidalab_atmospec_workchain is a hack for now,
# at the end we will probably have to do the same thing as aiidalab-qe
# and publish a separate package to PyPi.
install_requires =
<<<<<<< HEAD
    aiidalab-widgets-base[smiles]~=2.0.0b2
    aiida-orca~=0.6
=======
    rdkit
    aiidalab-widgets-base==2.0.0b0
    aiida-orca~=0.6.1
>>>>>>> 4996d409
    aiidalab_atmospec_workchain @ file:///home/jovyan/apps/aiidalab-ispg/workflows/

[options.extras_require]
dev =
    pre-commit>=2.10.1
test = file: requirements-test.txt

[flake8]
ignore =
    # Line length handled by black.
    E501
    # Line break before binary operator, preferred formatting for black.
    W503
    # Whitespace before ':', preferred formatting for black.
    E203
    N803
    N806
<|MERGE_RESOLUTION|>--- conflicted
+++ resolved
@@ -31,14 +31,8 @@
 # at the end we will probably have to do the same thing as aiidalab-qe
 # and publish a separate package to PyPi.
 install_requires =
-<<<<<<< HEAD
     aiidalab-widgets-base[smiles]~=2.0.0b2
-    aiida-orca~=0.6
-=======
-    rdkit
-    aiidalab-widgets-base==2.0.0b0
     aiida-orca~=0.6.1
->>>>>>> 4996d409
     aiidalab_atmospec_workchain @ file:///home/jovyan/apps/aiidalab-ispg/workflows/
 
 [options.extras_require]
