--- conflicted
+++ resolved
@@ -373,13 +373,7 @@
         builder.exc.orca.metadata.description = "ORCA TDDFT calculation"
         builder.opt.orca.metadata.description = "ORCA geometry optimization"
 
-<<<<<<< HEAD
-        # Fetch GBW file from optimization step, use as a guess for
-        builder.opt.orca.metadata.options.additional_retrieve_list = ["aiida.gbw"]
-
-=======
         # TODO: Change bp.geo_opt_type to  bp.optimize and use directly
->>>>>>> 0d65146c
         if bp.geo_opt_type == "NONE":
             builder.optimize = False
         else:
